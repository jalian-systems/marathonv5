package net.sourceforge.marathon.javarecorder;

import java.awt.AWTEvent;
import java.awt.Component;
import java.awt.Container;
import java.awt.Dialog;
import java.awt.Frame;
import java.awt.Rectangle;
import java.awt.Toolkit;
import java.awt.Window;
import java.awt.event.AWTEventListener;
import java.awt.event.ActionEvent;
import java.awt.event.ActionListener;
import java.awt.event.ComponentEvent;
import java.awt.event.KeyEvent;
import java.awt.event.MouseEvent;
import java.awt.event.WindowEvent;
import java.io.IOException;
import java.lang.reflect.Method;
import java.net.UnknownHostException;
import java.security.AccessController;
import java.security.PrivilegedAction;
import java.util.logging.Logger;

import javax.swing.SwingUtilities;
import javax.swing.event.ChangeEvent;
import javax.swing.event.ChangeListener;

import net.sourceforge.marathon.component.RComponent;
import net.sourceforge.marathon.component.RComponentFactory;
import net.sourceforge.marathon.component.RUnknownComponent;
import net.sourceforge.marathon.contextmenu.ContextMenuHandler;
import net.sourceforge.marathon.javarecorder.http.HTTPRecorder;

import org.json.JSONObject;

public class JavaHook implements AWTEventListener, ChangeListener, ActionListener {

    private static final Logger logger = Logger.getLogger(JavaHook.class.getName());

    public static String DRIVER = "Java";
    public static String DRIVER_VERSION = "1.0";
    public static String PLATFORM = System.getProperty("java.runtime.name");
    public static String PLATFORM_VERSION = System.getProperty("java.version");
    public static String OS = System.getProperty("os.name");
    public static String OS_ARCH = System.getProperty("os.arch");
    public static String OS_VERSION = System.getProperty("os.version");

    private static String windowTitle;

    private JSONOMapConfig objectMapConfiguration;
    private RComponentFactory finder;
    private IJSONRecorder recorder;
    private RComponent current;
    private boolean rawRecording;
    private int contextMenuKeyModifiers;
    private int contextMenuKey;
    private int menuModifiers;
    private ContextMenuHandler contextMenuHandler;

    public JavaHook(int port) {
        try {
            recorder = new HTTPRecorder(port);
            objectMapConfiguration = recorder.getObjectMapConfiguration();
            setContextMenuTriggers(recorder.getContextMenuTriggers());
            finder = new RComponentFactory(objectMapConfiguration);
            contextMenuHandler = new ContextMenuHandler(recorder, finder);
            Toolkit.getDefaultToolkit().addAWTEventListener(this,
                    AWTEvent.KEY_EVENT_MASK | AWTEvent.MOUSE_EVENT_MASK | AWTEvent.WINDOW_EVENT_MASK);
            Toolkit.getDefaultToolkit().addAWTEventListener(new AWTEventListener() {
                @Override public void eventDispatched(final AWTEvent event) {
                    if (event instanceof ComponentEvent && event.getSource() instanceof Component) {
                        AccessController.doPrivileged(new PrivilegedAction<Object>() {
                            @Override public Object run() {
                                handleListener((Component) event.getSource(), event, ChangeListener.class);
                                handleListener((Component) event.getSource(), event, ActionListener.class);
                                return null;
                            }
                        });
                    }
                }

                public void handleListener(Component c, AWTEvent event, Class<?> listener) {
                    if (event.getID() == ComponentEvent.COMPONENT_SHOWN) {
                        if (hasListener(c, listener)) {
                            removeListener(c, listener);
                            addListener(c, listener);
                        }
                    } else if (event.getID() == ComponentEvent.COMPONENT_HIDDEN) {
                        if (hasListener(c, listener)) {
                            removeListener(c, listener);
                        }
                    } else if (event.getID() == ComponentEvent.COMPONENT_MOVED) {
                        if (c instanceof Window)
                            handleWindowStateEvent((Window) c);
                        if (hasListener(c, listener)) {
                            removeListener(c, listener);
                            addListener(c, listener);
                        }
                    } else if (event.getID() == ComponentEvent.COMPONENT_RESIZED) {
                        if (c instanceof Window)
                            handleWindowStateEvent((Window) c);
                        if (hasListener(c, listener)) {
                            removeListener(c, listener);
                            addListener(c, listener);
                        }
                    }
                }

            }, AWTEvent.COMPONENT_EVENT_MASK);
            addListeners(ChangeListener.class);
            addListeners(ActionListener.class);
        } catch (UnknownHostException e) {
            e.printStackTrace();
        } catch (IOException e) {
            e.printStackTrace();
        }
    }

    private void handleWindowStateEvent(Window window) {
        if (!rawRecording || !window.isVisible())
            return;
        Rectangle bounds = null;
        if (window instanceof Frame) {
            Frame w = (Frame) window;

            if (w.isUndecorated()) {
                // take this to mean: resizing and maximising isn't allowed
                // - this is to avoid a restore or resize operation on the
                // splash screen, for example
            } else {
                if (w.isResizable()) {
                    bounds = w.getBounds();
                }
            }
        } else if (window instanceof Dialog) {
            Dialog w = (Dialog) window;
            if (w.isUndecorated()) {
                // take this to mean: resizing and maximising isn't allowed
            } else {
                if (w.isResizable()) {
                    bounds = w.getBounds();
                }
                // No state to capture for dialogs - cannot maximise etc.
            }
        }
        if (bounds == null)
            return;
        RComponent r = finder.findRComponent(window, null, recorder);
        recorder.recordWindowState(r, bounds);
    }

    private void addListeners(Class<?> listener) {
        Window[] windows = Window.getWindows();
        for (Window window : windows) {
            addListeners(window, listener);
        }
    }

    private void addListeners(Container c, Class<?> listener) {
        if (hasListener(c, listener))
            addListener(c, listener);
        Component[] components = c.getComponents();
        for (Component component : components) {
            if (component instanceof Container)
                addListeners((Container) component, listener);
            else if (hasListener(component, listener))
                addListener(component, listener);
        }
    }

    private boolean hasListener(Component c, Class<?> listener) {
        try {
            c.getClass().getMethod("add" + listener.getSimpleName(), listener);
            return true;
        } catch (SecurityException e) {
        } catch (NoSuchMethodException e) {
        }
        return false;
    }

    protected void addListener(Component c, Class<?> listener) {
        try {
            Method method = c.getClass().getMethod("add" + listener.getSimpleName(), listener);
            method.invoke(c, this);
        } catch (Exception e) {
            logger.warning("Unable to add a change listener to " + c.getClass());
        }
    }

    protected void removeListener(Component c, Class<?> listener) {
        try {
            Method method = c.getClass().getMethod("remove" + listener.getSimpleName(), listener);
            method.invoke(c, this);
        } catch (Exception e) {
        }
    }

    private void setContextMenuTriggers(JSONObject jsonObject) {
        contextMenuKeyModifiers = jsonObject.getInt("contextMenuKeyModifiers");
        contextMenuKey = jsonObject.getInt("contextMenuKey");
        menuModifiers = jsonObject.getInt("menuModifiers");
    }

    public static void premain(final String args) throws Exception {
        logger.info("JavaVersion: " + System.getProperty("java.version"));
        final int port;
        if (args != null && args.trim().length() > 0)
            port = Integer.parseInt(args.trim());
        else
            throw new Exception("Port number not specified");
        windowTitle = System.getProperty("start.window.title", "");
        final AWTEventListener listener = new AWTEventListener() {
            boolean done = false;

            @Override public void eventDispatched(AWTEvent event) {
                if (done)
                    return;
                logger.info("Checking for window: " + Thread.currentThread());
                if (!"".equals(windowTitle)) {
                    if (!isValidWindow()) {
                        logger.info("Not a valid window");
                        return;
                    }
                }
                done = true;
                AccessController.doPrivileged(new PrivilegedAction<Object>() {
                    @Override public Object run() {
                        return new JavaHook(port);
                    }
                });
            }

            private boolean isValidWindow() {
                Window[] windows = Window.getWindows();
                for (Window window : windows) {
                    if (windowTitle.startsWith("/")) {
                        if (getTitle(window).matches(windowTitle.substring(1)))
                            return true;
                    } else {
                        if (getTitle(window).equals(windowTitle))
                            return true;
                    }
                }
                return false;
            }

            private String getTitle(Window window) {
                if (window instanceof Dialog)
                    return ((Dialog) window).getTitle();
                else if (window instanceof Frame)
                    return ((Frame) window).getTitle();
                return window.getClass().getName();
            }

        };
        Toolkit.getDefaultToolkit().addAWTEventListener(listener, AWTEvent.WINDOW_EVENT_MASK | AWTEvent.FOCUS_EVENT_MASK);
    }

    @Override public void eventDispatched(final AWTEvent event) {
        try {
            AccessController.doPrivileged(new PrivilegedAction<Object>() {
                @Override public Object run() {
                    Object source = event.getSource();
                    if (!(source instanceof Component))
                        return null;
                    if (event instanceof WindowEvent) {
                        handleWindowEvent((WindowEvent) event);
                        return null;
                    }
                    if (event instanceof KeyEvent && isContextMenuKeySequence((KeyEvent) event)) {
                        ((KeyEvent) event).consume();
                        contextMenuHandler.showPopup((KeyEvent) event);
                        return null;
                    }
                    if (event instanceof MouseEvent && isContextMenuSequence((MouseEvent) event)) {
                        ((MouseEvent) event).consume();
                        if (current != null && SwingUtilities.getWindowAncestor(current.getComponent()) != null)
                            current.focusLost(null);
                        contextMenuHandler.showPopup((MouseEvent) event);
                        return null;
                    }
                    if (contextMenuHandler.isContextMenuOn())
                        return null;
                    Component component = (Component) source;
                    if (SwingUtilities.getWindowAncestor(component) == null)
                        return null;
                    if (rawRecording) {
                        new RUnknownComponent(component, objectMapConfiguration, null, recorder)
                                .handleRawRecording(recorder, event);
                        return null;
                    }
                    int id = event.getID();
                    AWTEvent eventx;
                    if (event instanceof MouseEvent)
                        eventx = SwingUtilities.convertMouseEvent(((MouseEvent) event).getComponent(), (MouseEvent) event,
                                (Component) source);
                    else
                        eventx = event;
                    RComponent c = finder.findRComponent(component, eventx instanceof MouseEvent ? ((MouseEvent) eventx).getPoint()
                            : null, recorder);
                    if (isFocusChangeEvent(id) && !c.equals(current)) {
                        if (current != null && SwingUtilities.getWindowAncestor(current.getComponent()) != null)
                            current.focusLost(c);
                        c.focusGained(current);
                        current = c;
                    }
                    // We need this. Note that c.equals(current) is not same as c == current
                    if (c.equals(current))
                        c = current;
                    c.processEvent(eventx);
                    return null;
                }
<<<<<<< HEAD
                int id = event.getID();
                AWTEvent eventx;
                if (event instanceof MouseEvent)
                    eventx = SwingUtilities.convertMouseEvent(((MouseEvent) event).getComponent(), (MouseEvent) event,
                            (Component) source);
                else
                    eventx = event;
                RComponent c = finder.findRComponent(component,
                        eventx instanceof MouseEvent ? ((MouseEvent) eventx).getPoint() : null, recorder);
                if (isFocusChangeEvent(id) && !c.equals(current)) {
                    if (current != null && SwingUtilities.getWindowAncestor(current.getComponent()) != null)
                        current.focusLost(c);
                    c.focusGained(current);
                    current = c;
                }
                // We Need This.
                if (c.equals(current))
                    c = current;
                c.processEvent(eventx);
                return null;
            }
        });
=======
            });
        } catch (Throwable t) {
            t.printStackTrace();
        }
>>>>>>> 462ea8c7
    }

    private void handleWindowEvent(WindowEvent event) {
        if (event.getID() == WindowEvent.WINDOW_CLOSING) {
            RComponent r = finder.findRComponent(event.getWindow(), null, recorder);
            recorder.recordWindowClosing(r);
        }
        if (event.getID() == WindowEvent.WINDOW_GAINED_FOCUS) {
            if (recorder != null) {
                try {
                    rawRecording = recorder.isRawRecording();
                } catch (IOException e) {
                    e.printStackTrace();
                }
            }
        }
        if (event.getID() != WindowEvent.WINDOW_CLOSING) {
            RComponent r = finder.findRComponent(event.getWindow(), null, recorder);
            try {
                recorder.recordFocusedWindow(r);
            } catch (IOException e) {
                e.printStackTrace();
            }
        }
    }

    private boolean isFocusChangeEvent(int id) {
        return id != MouseEvent.MOUSE_ENTERED && id != MouseEvent.MOUSE_EXITED && id != MouseEvent.MOUSE_MOVED;
    }

    public boolean isContextMenuSequence(MouseEvent e) {
        return (e.getID() == MouseEvent.MOUSE_PRESSED) && (e.getModifiersEx() == getContextMenuModifiers());
    }

    private int getContextMenuModifiers() {
        return menuModifiers;
    }

    public boolean isContextMenuKeySequence(KeyEvent event) {
        return event.getID() == KeyEvent.KEY_PRESSED && isContextMenuKey(event);
    }

    public boolean isContextMenuKey(KeyEvent event) {
        return event.getKeyCode() == getContextMenuKeyCode() && event.getModifiersEx() == getContextMenuKeyModifiers();
    }

    private int getContextMenuKeyModifiers() {
        return contextMenuKeyModifiers;
    }

    private int getContextMenuKeyCode() {
        return contextMenuKey;
    }

    @Override public void stateChanged(ChangeEvent e) {
        if (rawRecording) {
            return;
        }
        if (!(e.getSource() instanceof Component) || current == null || e.getSource() != current.getComponent())
            return;
        current.stateChanged(e);
    }

    @Override public void actionPerformed(ActionEvent e) {
        if (rawRecording) {
            return;
        }
        if (!(e.getSource() instanceof Component))
            return;
        Component component = (Component) e.getSource();
        RComponent c = finder.findRComponent(component, null, recorder);
        c.actionPerformed(e);
    }

}<|MERGE_RESOLUTION|>--- conflicted
+++ resolved
@@ -311,35 +311,10 @@
                     c.processEvent(eventx);
                     return null;
                 }
-<<<<<<< HEAD
-                int id = event.getID();
-                AWTEvent eventx;
-                if (event instanceof MouseEvent)
-                    eventx = SwingUtilities.convertMouseEvent(((MouseEvent) event).getComponent(), (MouseEvent) event,
-                            (Component) source);
-                else
-                    eventx = event;
-                RComponent c = finder.findRComponent(component,
-                        eventx instanceof MouseEvent ? ((MouseEvent) eventx).getPoint() : null, recorder);
-                if (isFocusChangeEvent(id) && !c.equals(current)) {
-                    if (current != null && SwingUtilities.getWindowAncestor(current.getComponent()) != null)
-                        current.focusLost(c);
-                    c.focusGained(current);
-                    current = c;
-                }
-                // We Need This.
-                if (c.equals(current))
-                    c = current;
-                c.processEvent(eventx);
-                return null;
-            }
-        });
-=======
             });
         } catch (Throwable t) {
             t.printStackTrace();
         }
->>>>>>> 462ea8c7
     }
 
     private void handleWindowEvent(WindowEvent event) {
